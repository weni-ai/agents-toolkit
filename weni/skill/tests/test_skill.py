import pytest

from weni.context import Context
from weni.skill import Skill
from weni.responses import (
    ResponseObject,
    HeaderType,
    TextResponse,
    QuickReplyResponse,
)


def test_response_initialization():
    """Test Response class initialization"""
    data = {"key": "value"}
    result, format = TextResponse(data=data)

    assert result == data
    assert format == {"msg": {"text": "Hello, how can I help you today?"}}


def test_response_str_representation():
    """Test Response string representation"""
    data = {"key": "value"}
    result, format = TextResponse(data=data)

    assert result == data
    assert format == {"msg": {"text": "Hello, how can I help you today?"}}


def test_response_with_empty_data():
    """Test Response with empty data"""
    result, format = TextResponse(data={})

    assert result == {}
    assert format == {"msg": {"text": "Hello, how can I help you today?"}}


def test_response_with_complex_data():
    """Test Response with nested data structure"""
    data = {"nested": {"key": "value", "list": [1, 2, 3], "bool": True}}
    result, format = TextResponse(data=data)

    assert result == data
    assert format == {"msg": {"text": "Hello, how can I help you today?"}}


def test_skill_execution():
    """Test basic Skill execution"""

    class TestSkill(Skill):
        def execute(self, context: Context) -> ResponseObject:
            return TextResponse(data={"test": "data"})  # type: ignore

    context = Context(credentials={}, parameters={}, globals={}, contact={})
    result, format = TestSkill(context)

    assert result == {"test": "data"}
    assert format == {"msg": {"text": "Hello, how can I help you today?"}}


def test_skill_context_access():
    """Test Skill access to context values"""

    class TestSkill(Skill):
        def execute(self, context: Context) -> ResponseObject:
            return QuickReplyResponse(
                data={
                    "credential": context.credentials.get("api_key"),
                    "param": context.parameters.get("user_id"),
                    "global": context.globals.get("env"),
                    "contact": context.contact.get("name"),
                    "urn": context.contact.get("urn"),
                },
                header_type=HeaderType.TEXT,
            )  # type: ignore

    context = Context(
        credentials={"api_key": "secret123"},
        parameters={"user_id": "user456"},
        globals={"env": "production"},
        contact={"name": "John Doe", "urn": "tel:+1234567890"},
    )

    result, format = TestSkill(context)
    assert result == {
        "credential": "secret123",
        "param": "user456",
        "global": "production",
        "contact": "John Doe",
        "urn": "tel:+1234567890",
    }
    assert format == {
        "msg": {
            "text": "Hello, how can I help you today?",
            "quick_replies": ["Yes", "No"],
            "header": {"type": "text", "text": "Important Message"},
        }
    }


def test_skill_without_execute_implementation():
    """Test Skill without execute implementation"""

    class EmptySkill(Skill):
        pass

    context = Context(credentials={}, parameters={}, globals={}, contact={})
    result, format = EmptySkill(context)

    assert result == {}
    assert format == {"msg": {"text": "Hello, how can I help you today?"}}


<<<<<<< HEAD
def test_skill_with_invalid_response():
    """Test Skill with response that is not a dict"""

    class InvalidSkill(Skill):
        def execute(self, context: Context) -> ResponseObject:  # type: ignore
            return "not a dictionary", {}  # type: ignore

    context = Context(credentials={}, parameters={}, globals={}, contact={})

    with pytest.raises(TypeError) as excinfo:
        InvalidSkill(context)

    assert "Execute method must return a dictionary" in str(excinfo.value)


=======
>>>>>>> 0c250227
def test_skill_with_invalid_format():
    """Test Skill where the format value (second return value) is not a dict"""

    class InvalidFormatSkill(Skill):
        def execute(self, context: Context) -> ResponseObject:  # type: ignore
            # The first value can be any type (a dictionary here),
            # but the second value (format) must be a dictionary - not a string
            return {}, "not a dictionary"  # type: ignore

    context = Context(credentials={}, parameters={}, globals={}, contact={})

    with pytest.raises(TypeError) as excinfo:
        InvalidFormatSkill(context)

    assert "Execute method must return a dictionary" in str(excinfo.value)


def test_response_immutability():
    """Test Response immutability after creation"""
    data = {"key": "value"}
    result, format = TextResponse(data=data)

    # Modify original data
    data["new_key"] = "new_value"

    # Response should maintain original values
    assert "new_key" not in result
    assert format == {"msg": {"text": "Hello, how can I help you today?"}}


def test_skill_context_immutability():
    """Test Context immutability in Skill"""

    class MutableSkill(Skill):
        def execute(self, context: Context) -> ResponseObject:
            # Try to modify context
            context.credentials["new_key"] = "value"  # type: ignore
            return TextResponse(data={})  # type: ignore

    context = Context(credentials={"key": "value"}, parameters={}, globals={}, contact={})
    original_credentials = context.credentials.copy()

    with pytest.raises(TypeError):
        MutableSkill(context)

    assert context.credentials == original_credentials


def test_skill_execution_order():
    """Test Skill execution order and single execution"""
    execution_count = 0

    class CountedSkill(Skill):
        def execute(self, context: Context) -> ResponseObject:
            nonlocal execution_count
            execution_count += 1
            return TextResponse(data={"count": execution_count})  # type: ignore

    context = Context(credentials={}, parameters={}, globals={}, contact={})
    result, format = CountedSkill(context)

    assert execution_count == 1
    assert result == {"count": 1}
    assert format == {"msg": {"text": "Hello, how can I help you today?"}}

    result, format = CountedSkill(context)

    assert execution_count == 2
    assert result == {"count": 2}
    assert format == {"msg": {"text": "Hello, how can I help you today?"}}


def test_skill_with_complex_response():
    """Test Skill with complex response configuration"""

    class ComplexSkill(Skill):
        def execute(self, context: Context) -> ResponseObject:
            return QuickReplyResponse(
                data={"message": "Choose an option"}, header_type=HeaderType.TEXT, footer=True
            )  # type: ignore

    context = Context(credentials={}, parameters={}, globals={}, contact={})
    result, format = ComplexSkill(context)

    assert result == {"message": "Choose an option"}
    assert format == {
        "msg": {
            "text": "Hello, how can I help you today?",
            "quick_replies": ["Yes", "No"],
            "header": {"type": "text", "text": "Important Message"},
            "footer": "Powered by Weni",
        }
    }


def test_skill_with_non_dict_response():
    """Test Skill execution with non-dictionary response data"""

    class ListDataSkill(Skill):
        def execute(self, context: Context) -> ResponseObject:
            return TextResponse(data=["item1", "item2", "item3"])  # type: ignore

    context = Context(credentials={}, parameters={}, globals={})
    result, format = ListDataSkill(context)

    assert result == ["item1", "item2", "item3"]
    assert format == {"msg": {"text": "Hello, how can I help you today?"}}

    class StringDataSkill(Skill):
        def execute(self, context: Context) -> ResponseObject:
            return TextResponse(data="simple string response")  # type: ignore

    result, format = StringDataSkill(context)

    assert result == "simple string response"
    assert format == {"msg": {"text": "Hello, how can I help you today?"}}

    class NumberDataSkill(Skill):
        def execute(self, context: Context) -> ResponseObject:
            return TextResponse(data=42)  # type: ignore

    result, format = NumberDataSkill(context)

    assert result == 42
    assert format == {"msg": {"text": "Hello, how can I help you today?"}}<|MERGE_RESOLUTION|>--- conflicted
+++ resolved
@@ -112,24 +112,6 @@
     assert format == {"msg": {"text": "Hello, how can I help you today?"}}
 
 
-<<<<<<< HEAD
-def test_skill_with_invalid_response():
-    """Test Skill with response that is not a dict"""
-
-    class InvalidSkill(Skill):
-        def execute(self, context: Context) -> ResponseObject:  # type: ignore
-            return "not a dictionary", {}  # type: ignore
-
-    context = Context(credentials={}, parameters={}, globals={}, contact={})
-
-    with pytest.raises(TypeError) as excinfo:
-        InvalidSkill(context)
-
-    assert "Execute method must return a dictionary" in str(excinfo.value)
-
-
-=======
->>>>>>> 0c250227
 def test_skill_with_invalid_format():
     """Test Skill where the format value (second return value) is not a dict"""
 
@@ -232,7 +214,7 @@
         def execute(self, context: Context) -> ResponseObject:
             return TextResponse(data=["item1", "item2", "item3"])  # type: ignore
 
-    context = Context(credentials={}, parameters={}, globals={})
+    context = Context(credentials={}, parameters={}, globals={}, contact={})
     result, format = ListDataSkill(context)
 
     assert result == ["item1", "item2", "item3"]
